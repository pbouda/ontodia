--- conflicted
+++ resolved
@@ -458,21 +458,10 @@
             selectedLanguage: view.getLanguage(),
             onChangeLanguage: workspace.changeLanguage,
             hidePanels,
-<<<<<<< HEAD
-            isLeftPanelOpen: workspace.state.isLeftPanelOpen,
-            onLeftPanelToggle: () => {
-                workspace.setState(prevState => ({isLeftPanelOpen: !prevState.isLeftPanelOpen}));
-            },
-            isRightPanelOpen: workspace.state.isRightPanelOpen,
-            onRightPanelToggle: () => {
-                workspace.setState(prevState => ({isRightPanelOpen: !prevState.isRightPanelOpen}));
-            },
             keywords: workspace.keywords,
             onKeywordsChange: (keywords: string[]) => {
                 workspace.keywords = keywords;
             },
-=======
->>>>>>> b4e49c80
         };
         if (toolbar) {
             const toolbarProps: ToolbarProps = {
