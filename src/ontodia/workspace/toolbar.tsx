import * as React from 'react';

import { WorkspaceLanguage } from './workspace';

export interface ToolbarProps {
    canSaveDiagram?: boolean;
    onSaveDiagram?: () => void;
    canPersistChanges?: boolean;
    onPersistChanges?: () => void;
    onForceLayout?: () => void;
    onClearAll?: () => void;
    onZoomIn?: () => void;
    onZoomOut?: () => void;
    onZoomToFit?: () => void;
    onExportSVG?: (fileName?: string) => void;
    onExportPNG?: (fileName?: string) => void;
    onPrint?: () => void;
    languages?: ReadonlyArray<WorkspaceLanguage>;
    selectedLanguage?: string;
    onChangeLanguage?: (language: string) => void;
    hidePanels?: boolean;
<<<<<<< HEAD
    isLeftPanelOpen?: boolean;
    onLeftPanelToggle?: () => void;
    isRightPanelOpen?: boolean;
    onRightPanelToggle?: () => void;
    keywords?: string[];
    onKeywordsChange?: (keywords: string[]) => void;
=======
>>>>>>> b4e49c80
}

const CLASS_NAME = 'ontodia-toolbar';

interface State {
    keywordsValue: string;
}

export class DefaultToolbar extends React.Component<ToolbarProps, State> {
    constructor(props: ToolbarProps) {
        super(props);
        this.state = {
            keywordsValue: this.props.keywords ? this.props.keywords.join(', ') : ''
        };
    }

    componentWillReceiveProps(nextProps: ToolbarProps) {
        if (nextProps.keywords !== this.props.keywords) {
          this.setState({
            keywordsValue: nextProps.keywords.join(', ')
          });
        }
      }

    private onChangeLanguage = (event: React.SyntheticEvent<HTMLSelectElement>) => {
        const value = event.currentTarget.value;
        this.props.onChangeLanguage(value);
    }

    private onExportSVG = () => {
        this.props.onExportSVG();
    }

    private onExportPNG = () => {
        this.props.onExportPNG();
    }

    private onKeywordsChange = (e: React.FormEvent<HTMLInputElement>) => {
        const keywords = e.currentTarget.value;
        this.props.onKeywordsChange(keywords.split(/, */));
        this.setState({keywordsValue: keywords});
      }

    private renderSaveDiagramButton() {
        if (!this.props.onSaveDiagram) { return null; }
        return (
            <button type='button' className='saveDiagramButton ontodia-btn ontodia-btn-primary'
                disabled={this.props.canSaveDiagram === false}
                onClick={this.props.onSaveDiagram}>
                <span className='fa fa-floppy-o' aria-hidden='true' /> Save diagram
            </button>
        );
    }

    private renderPersistAuthoredChangesButton() {
        if (!this.props.onPersistChanges) { return null; }
        return (
            <button type='button' className='saveDiagramButton ontodia-btn ontodia-btn-success'
                disabled={this.props.canPersistChanges === false}
                onClick={this.props.onPersistChanges}>
                <span className='fa fa-floppy-o' aria-hidden='true' /> Save data
            </button>
        );
    }

    private renderLanguages() {
        const {selectedLanguage, languages} = this.props;
        if (languages.length <= 1) { return null; }

        return (
            <span className={`ontodia-btn-group ${CLASS_NAME}__language-selector`}>
                <label className='ontodia-label'><span>Data Language - </span></label>
                <select value={selectedLanguage} onChange={this.onChangeLanguage}>
                    {languages.map(({code, label}) => <option key={code} value={code}>{label}</option>)}
                </select>
            </span>
        );
    }

    render() {
        return (
            <div className={CLASS_NAME}>
                <div className='ontodia-btn-group ontodia-btn-group-sm'>
                    {this.renderSaveDiagramButton()}
                    {this.renderPersistAuthoredChangesButton()}
                    {this.props.onClearAll ? (
                        <button type='button' className='ontodia-btn ontodia-btn-default'
                            title='Clear All' onClick={this.props.onClearAll}>
                            <span className='fa fa-trash' aria-hidden='true'/>&nbsp;Clear All
                        </button>
                    ) : null}
                    <button type='button' className='ontodia-btn ontodia-btn-default'
                            title='Force layout' onClick={this.props.onForceLayout}>
                        <span className='fa fa-sitemap' aria-hidden='true'/> Layout
                    </button>
                    <button type='button' className='ontodia-btn ontodia-btn-default'
                            title='Zoom In' onClick={this.props.onZoomIn}>
                        <span className='fa fa-search-plus' aria-hidden='true'/>
                    </button>
                    <button type='button' className='ontodia-btn ontodia-btn-default'
                            title='Zoom Out' onClick={this.props.onZoomOut}>
                        <span className='fa fa-search-minus' aria-hidden='true'/>
                    </button>
                    <button type='button' className='ontodia-btn ontodia-btn-default'
                            title='Fit to Screen' onClick={this.props.onZoomToFit}>
                        <span className='fa fa-arrows-alt' aria-hidden='true'/>
                    </button>
                    <button type='button' className='ontodia-btn ontodia-btn-default'
                            title='Export diagram as PNG' onClick={this.onExportPNG}>
                        <span className='fa fa-picture-o' aria-hidden='true'/> PNG
                    </button>
                    <button type='button' className='ontodia-btn ontodia-btn-default'
                            title='Export diagram as SVG' onClick={this.onExportSVG}>
                        <span className='fa fa-picture-o' aria-hidden='true'/> SVG
                    </button>
                    <button type='button' className='ontodia-btn ontodia-btn-default'
                            title='Print diagram' onClick={this.props.onPrint}>
                        <span className='fa fa-print' aria-hidden='true'/>
                    </button>
                    {this.renderLanguages()}
                </div>
<<<<<<< HEAD
                {this.renderButtonsTogglePanels()}
                <div className='ontodia-btn-group ontodia-btn-group-sm' style={{width: '300px'}}>
                    <input type='text' className='ontodia-form-control'
                        placeholder='Enter keywords, comma separated'
                        value={this.state.keywordsValue}
                        onChange={this.onKeywordsChange}
                    />
                </div>
=======
>>>>>>> b4e49c80
            </div>
        );
    }
}<|MERGE_RESOLUTION|>--- conflicted
+++ resolved
@@ -19,15 +19,8 @@
     selectedLanguage?: string;
     onChangeLanguage?: (language: string) => void;
     hidePanels?: boolean;
-<<<<<<< HEAD
-    isLeftPanelOpen?: boolean;
-    onLeftPanelToggle?: () => void;
-    isRightPanelOpen?: boolean;
-    onRightPanelToggle?: () => void;
     keywords?: string[];
     onKeywordsChange?: (keywords: string[]) => void;
-=======
->>>>>>> b4e49c80
 }
 
 const CLASS_NAME = 'ontodia-toolbar';
@@ -149,8 +142,6 @@
                     </button>
                     {this.renderLanguages()}
                 </div>
-<<<<<<< HEAD
-                {this.renderButtonsTogglePanels()}
                 <div className='ontodia-btn-group ontodia-btn-group-sm' style={{width: '300px'}}>
                     <input type='text' className='ontodia-form-control'
                         placeholder='Enter keywords, comma separated'
@@ -158,8 +149,6 @@
                         onChange={this.onKeywordsChange}
                     />
                 </div>
-=======
->>>>>>> b4e49c80
             </div>
         );
     }
